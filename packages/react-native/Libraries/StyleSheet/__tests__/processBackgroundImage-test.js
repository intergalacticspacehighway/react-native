/**
 * Copyright (c) Meta Platforms, Inc. and affiliates.
 *
 * This source code is licensed under the MIT license found in the
 * LICENSE file in the root directory of this source tree.
 *
 * @format
 * @oncall react_native
 */

'use strict';

import processBackgroundImage from '../processBackgroundImage';
const {OS} = require('../../Utilities/Platform');
const PlatformColorAndroid =
  require('../PlatformColorValueTypes.android').PlatformColor;
const PlatformColorIOS =
  require('../PlatformColorValueTypes.ios').PlatformColor;
const DynamicColorIOS =
  require('../PlatformColorValueTypesIOS.ios').DynamicColorIOS;
const processColor = require('../processColor').default;

describe('processBackgroundImage', () => {
  it('should process a simple linear gradient string', () => {
    const input = 'linear-gradient(to right, red, blue)';
    const result = processBackgroundImage(input);
    expect(result).toEqual([
      {
        type: 'linearGradient',
        start: {x: 0, y: 0.5},
        end: {x: 1, y: 0.5},
        colorStops: [
          {color: processColor('red'), position: 0},
          {color: processColor('blue'), position: 1},
        ],
      },
    ]);
  });

  it('should process a diagonal linear gradient', () => {
    const input = 'linear-gradient(to bottom right, red, blue)';
    const result = processBackgroundImage(input);
    expect(result).toEqual([
      {
        type: 'linearGradient',
        start: {x: 0, y: 0},
        end: {x: 1, y: 1},
        colorStops: [
          {color: processColor('red'), position: 0},
          {color: processColor('blue'), position: 1},
        ],
      },
    ]);
  });

  it('should return empty array for null values', () => {
    let result = processBackgroundImage('');
    expect(result).toEqual([]);
    result = processBackgroundImage(null);
    expect(result).toEqual([]);
    result = processBackgroundImage(undefined);
    expect(result).toEqual([]);
  });

  it('should return empty array for invalid values', () => {
    let result = processBackgroundImage('linear-');
    expect(result).toEqual([]);
  });

  it('should process a linear gradient with whitespaces in direction', () => {
    const input = 'linear-gradient(to   bottom   right, red, blue)';
    const result = processBackgroundImage(input);
    expect(result).toEqual([
      {
        type: 'linearGradient',
        start: {x: 0, y: 0},
        end: {x: 1, y: 1},
        colorStops: [
          {color: processColor('red'), position: 0},
          {color: processColor('blue'), position: 1},
        ],
      },
    ]);
  });

  it('should process a linear gradient with random whitespaces', () => {
    const input =
      ' linear-gradient(to   bottom   right,  red  30%,  blue  80%) ';
    const result = processBackgroundImage(input);
    expect(result).toEqual([
      {
        type: 'linearGradient',
        start: {x: 0, y: 0},
        end: {x: 1, y: 1},
        colorStops: [
          {color: processColor('red'), position: 0.3},
          {color: processColor('blue'), position: 0.8},
        ],
      },
    ]);
  });

  it('should process a linear gradient with angle', () => {
    const input = 'linear-gradient(45deg, red, blue)';
    const result = processBackgroundImage(input);
    expect(result[0].type).toBe('linearGradient');
    expect(result[0].start.x).toBeCloseTo(0.146447, 5);
    expect(result[0].start.y).toBeCloseTo(0.853553, 5);
    expect(result[0].end.x).toBeCloseTo(0.853553, 5);
    expect(result[0].end.y).toBeCloseTo(0.146447, 5);
    expect(result[0].colorStops).toEqual([
      {color: processColor('red'), position: 0},
      {color: processColor('blue'), position: 1},
    ]);
  });

  it('should process a linear gradient with case-insensitive angle', () => {
    const input = 'linear-gradient(45Deg, red, blue)';
    const result = processBackgroundImage(input);
    expect(result[0].type).toBe('linearGradient');
    expect(result[0].start.x).toBeCloseTo(0.146447, 5);
    expect(result[0].start.y).toBeCloseTo(0.853553, 5);
    expect(result[0].end.x).toBeCloseTo(0.853553, 5);
    expect(result[0].end.y).toBeCloseTo(0.146447, 5);
    expect(result[0].colorStops).toEqual([
      {color: processColor('red'), position: 0},
      {color: processColor('blue'), position: 1},
    ]);
  });

  it('linear gradient case-insensitive string', () => {
    const input = 'LiNeAr-GradieNt(To Bottom, Red, Blue)';
    const result = processBackgroundImage(input);
    expect(result[0].type).toBe('linearGradient');
    expect(result[0].start).toEqual({x: 0.5, y: 0});
    expect(result[0].end).toEqual({x: 0.5, y: 1});
    expect(result[0].colorStops).toEqual([
      {color: processColor('red'), position: 0},
      {color: processColor('blue'), position: 1},
    ]);
  });

  it('should process a linear gradient with case-insensitive direction enum', () => {
    const input = 'linear-gradient(tO Right, red, blue)';
    const result = processBackgroundImage(input);
    expect(result[0].start).toEqual({x: 0, y: 0.5});
    expect(result[0].end).toEqual({x: 1, y: 0.5});
    expect(result[0].colorStops).toEqual([
      {color: processColor('red'), position: 0},
      {color: processColor('blue'), position: 1},
    ]);
  });

  it('should process a linear gradient with case-insensitive colors', () => {
    const input =
      'linear-gradient(to right, Rgba(0, 0, 0, 0.5), Blue, Hsla(0, 100%, 50%, 0.5))';
    const result = processBackgroundImage(input);
    expect(result[0].start).toEqual({x: 0, y: 0.5});
    expect(result[0].end).toEqual({x: 1, y: 0.5});
    expect(result[0].colorStops).toEqual([
      {color: processColor('rgba(0, 0, 0, 0.5)'), position: 0},
      {color: processColor('blue'), position: 0.5},
      {color: processColor('hsla(0, 100%, 50%, 0.5)'), position: 1},
    ]);
  });

  it('should process multiple linear gradients', () => {
    const input = `
      linear-gradient(to right, red, blue),
      linear-gradient(to bottom, green, yellow)`;
    const result = processBackgroundImage(input);
    expect(result).toHaveLength(2);
    expect(result[0].type).toEqual('linearGradient');
    expect(result[0].start).toEqual({x: 0, y: 0.5});
    expect(result[0].end).toEqual({x: 1, y: 0.5});
    expect(result[0].colorStops).toEqual([
      {color: processColor('red'), position: 0},
      {color: processColor('blue'), position: 1},
    ]);
    expect(result[1].type).toEqual('linearGradient');
    expect(result[1].start).toEqual({x: 0.5, y: 0});
    expect(result[1].end).toEqual({x: 0.5, y: 1});

    expect(result[1].colorStops).toEqual([
      {color: processColor('green'), position: 0},
      {color: processColor('yellow'), position: 1},
    ]);
  });

  it('should process multiple linear gradients with newlines', () => {
    const input = `
      linear-gradient(to right, red, blue),\n
      linear-gradient(to bottom, green, yellow)`;
    const result = processBackgroundImage(input);
    expect(result).toHaveLength(2);
    expect(result[0].type).toEqual('linearGradient');
    expect(result[0].start).toEqual({x: 0, y: 0.5});
    expect(result[0].end).toEqual({x: 1, y: 0.5});
    expect(result[0].colorStops).toEqual([
      {color: processColor('red'), position: 0},
      {color: processColor('blue'), position: 1},
    ]);
    expect(result[1].type).toEqual('linearGradient');
    expect(result[1].start).toEqual({x: 0.5, y: 0});
    expect(result[1].end).toEqual({x: 0.5, y: 1});

    expect(result[1].colorStops).toEqual([
      {color: processColor('green'), position: 0},
      {color: processColor('yellow'), position: 1},
    ]);
  });

  it('should process a linear gradient with multiple color stops', () => {
    const input = 'linear-gradient(to right, red 0%, green 50%, blue 100%)';
    const result = processBackgroundImage(input);
    expect(result[0].colorStops).toEqual([
      {color: processColor('red'), position: 0},
      {color: processColor('green'), position: 0.5},
      {color: processColor('blue'), position: 1},
    ]);
  });

  it('should add color stop postion if position is not specified', () => {
    const input =
      'linear-gradient(to right, red, green, blue 60%, yellow, purple)';
    const result = processBackgroundImage(input);
    expect(result[0].colorStops).toEqual([
      {color: processColor('red'), position: 0},
      {color: processColor('green'), position: 0.3},
      {color: processColor('blue'), position: 0.6},
      {color: processColor('yellow'), position: 0.8},
      {color: processColor('purple'), position: 1},
    ]);
  });

  it('should process a linear gradient with rgba colors', () => {
    const input =
      'linear-gradient(to right, rgba(255,0,0,0.5), rgba(0,0,255,0.8))';
    const result = processBackgroundImage(input);
    expect(result[0].colorStops).toEqual([
      {color: processColor('rgba(255,0,0,0.5)'), position: 0},
      {color: processColor('rgba(0,0,255,0.8)'), position: 1},
    ]);
  });

  it('should process a linear gradient with hsl colors', () => {
    const input = `linear-gradient(hsl(330, 100%, 45.1%), hsl(0, 100%, 50%))`;
    const result = processBackgroundImage(input);
    expect(result[0].colorStops).toEqual([
      {color: processColor('hsl(330, 100%, 45.1%)'), position: 0},
      {color: processColor('hsl(0, 100%, 50%)'), position: 1},
    ]);
  });

  it('should process a linear gradient without direction', () => {
    const input = 'linear-gradient(#e66465, #9198e5)';
    const result = processBackgroundImage(input);
    expect(result[0].colorStops).toEqual([
      {color: processColor('#e66465'), position: 0},
      {color: processColor('#9198e5'), position: 1},
    ]);
  });

  it('should process multiple gradients with spaces', () => {
    const input = `linear-gradient(to right ,
    rgba(255,0,0,0.5), rgba(0,0,255,0.8)),
              linear-gradient(to bottom , rgba(255,0,0,0.9)  , rgba(0,0,255,0.2)  )`;
    const result = processBackgroundImage(input);
    expect(result).toHaveLength(2);
    expect(result[0].start).toEqual({x: 0, y: 0.5});
    expect(result[0].end).toEqual({x: 1, y: 0.5});
    expect(result[1].start).toEqual({x: 0.5, y: 0});
    expect(result[1].end).toEqual({x: 0.5, y: 1});
    expect(result[0].colorStops).toEqual([
      {color: processColor('rgba(255,0,0,0.5)'), position: 0},
      {color: processColor('rgba(0,0,255,0.8)'), position: 1},
    ]);
    expect(result[1].colorStops).toEqual([
      {color: processColor('rgba(255,0,0,0.9)'), position: 0},
      {color: processColor('rgba(0,0,255,0.2)'), position: 1},
    ]);
  });

  it('should return empty array for invalid color in linear gradient', () => {
    const input = 'linear-gradient(45deg, rede, blue)';
    const result = processBackgroundImage(input);
    expect(result).toEqual([]);
  });

  it('should return empty array for invalid angle in linear gradient', () => {
    const input = 'linear-gradient(45 deg, red, blue)';
    const result = processBackgroundImage(input);
    expect(result).toEqual([]);
  });

  it('should return empty array for invalid direction enum in linear gradient', () => {
    const input = 'linear-gradient(to left2, red, blue)';
    const result = processBackgroundImage(input);
    expect(result).toEqual([]);
  });

  it('should return empty array for invalid color stop unit', () => {
    const input = 'linear-gradient(to left, red 5, blue)';
    const result = processBackgroundImage(input);
    expect(result).toEqual([]);
  });

  it('should process an array of style objects', () => {
    const input = [
      {
        type: 'linearGradient',
        direction: 'to bottom right',
        colorStops: [
          {color: 'red', positions: ['0%']},
          {color: 'blue', positions: ['100%']},
        ],
      },
    ];
    const result = processBackgroundImage(input);
    expect(result).toEqual([
      {
        type: 'linearGradient',
        start: {x: 0, y: 0},
        end: {x: 1, y: 1},
        colorStops: [
          {color: processColor('red'), position: 0},
          {color: processColor('blue'), position: 1},
        ],
      },
    ]);
  });

  it('should process an style object with default direction', () => {
    const input = [
      {
        type: 'linearGradient',
        colorStops: [{color: 'red'}, {color: 'blue'}],
      },
    ];
    const result = processBackgroundImage(input);
    expect(result[0].start).toEqual({x: 0.5, y: 0});
    expect(result[0].end).toEqual({x: 0.5, y: 1});
  });

  it('should process style object with direction enum', () => {
    const input = [
      {
        type: 'linearGradient',
        direction: 'to right',
        colorStops: [{color: 'red'}, {color: 'blue'}],
      },
    ];
    const result = processBackgroundImage(input);
    expect(result[0].start).toEqual({x: 0, y: 0.5});
    expect(result[0].end).toEqual({x: 1, y: 0.5});
  });

  it('should process style object with direction angle', () => {
    const input = [
      {
        type: 'linearGradient',
        direction: '45deg',
        colorStops: [{color: 'red'}, {color: 'blue'}],
      },
    ];
    const result = processBackgroundImage(input);
    expect(result[0].start.x).toBeCloseTo(0.146447, 5);
    expect(result[0].start.y).toBeCloseTo(0.853553, 5);
    expect(result[0].end.x).toBeCloseTo(0.853553, 5);
    expect(result[0].end.y).toBeCloseTo(0.146447, 5);
  });

  it('should fix up stop positions #1', () => {
    const input = [
      {
        type: 'linearGradient',
        colorStops: [
          {color: 'red', positions: ['40%']},
          {color: 'blue'},
          {color: 'green'},
          {color: 'purple'},
        ],
      },
    ];
    const output = [
      {
        color: processColor('red'),
        position: 0.4,
      },
      {
        color: processColor('blue'),
        position: 0.6,
      },
      {
        color: processColor('green'),
        position: 0.8,
      },
      {
        color: processColor('purple'),
        position: 1,
      },
    ];
    const result = processBackgroundImage(input);
    const result1 = processBackgroundImage(
      `linear-gradient(red 40%, blue, green, purple)`,
    );
    expect(result[0].colorStops).toEqual(output);
    expect(result1[0].colorStops).toEqual(output);
  });

  it('should process multiple stop positions', () => {
    const input = [
      {
        type: 'linearGradient',
        colorStops: [
          {color: 'red', positions: ['40%', '80%']},
          {color: 'blue'},
          {color: 'green'},
        ],
      },
    ];
    const result = processBackgroundImage(input);
    const result2 = processBackgroundImage(
      `linear-gradient(red 40%  80%, blue, green)`,
    );
    const output = [
      {
        color: processColor('red'),
        position: 0.4,
      },
      {
        color: processColor('red'),
        position: 0.8,
      },
      {
        color: processColor('blue'),
        position: 0.9,
      },
      {
        color: processColor('green'),
        position: 1,
      },
    ];
    expect(result[0].colorStops).toEqual(output);
    expect(result2[0].colorStops).toEqual(output);
  });

  it('should fix up stop positions #2', () => {
    const input = [
      {
        type: 'linearGradient',
        colorStops: [
          {color: 'red'},
          {color: 'blue', positions: ['20%']},
          {color: 'green'},
        ],
      },
    ];
    const output = [
      {
        color: processColor('red'),
        position: 0,
      },
      {
        color: processColor('blue'),
        position: 0.2,
      },
      {
        color: processColor('green'),
        position: 1,
      },
    ];
    const result = processBackgroundImage(input);
    const result1 = processBackgroundImage(
      `linear-gradient(red , blue  20%, green)`,
    );
    expect(result[0].colorStops).toEqual(output);
    expect(result1[0].colorStops).toEqual(output);
  });

  it('should fix up stop positions #3', () => {
    const input = [
      {
        type: 'linearGradient',
        colorStops: [
          {color: 'red', positions: ['-50%']},
          {color: 'blue'},
          {color: 'green'},
        ],
      },
    ];
    const output = [
      {
        color: processColor('red'),
        position: -0.5,
      },
      {
        color: processColor('blue'),
        position: 0.25,
      },
      {
        color: processColor('green'),
        position: 1,
      },
    ];
    const result = processBackgroundImage(input);
    const result1 = processBackgroundImage(
      `linear-gradient(red -50%, blue, green)`,
    );
    expect(result[0].colorStops).toEqual(output);
    expect(result1[0].colorStops).toEqual(output);
  });

  it('should fix up stop positions #4', () => {
    const input = [
      {
        type: 'linearGradient',
        colorStops: [
          {color: 'red'},
          {color: 'blue', positions: ['-50%']},
          {color: 'green', positions: ['150%']},
          {color: 'yellow'},
        ],
      },
    ];
    const output = [
      {
        color: processColor('red'),
        position: 0,
      },
      {
        color: processColor('blue'),
        position: 0,
      },
      {
        color: processColor('green'),
        position: 1.5,
      },
      {
        color: processColor('yellow'),
        position: 1.5,
      },
    ];
    const result = processBackgroundImage(input);
    const result1 = processBackgroundImage(
      `linear-gradient(red, blue -50%, green 150%, yellow)`,
    );
    expect(result[0].colorStops).toEqual(output);
    expect(result1[0].colorStops).toEqual(output);
  });

  it('should fix up stop positions #5', () => {
    const result = processBackgroundImage(
      'linear-gradient(red 40%  20%, blue 90%  120% , green)',
    );
    expect(result[0].colorStops).toEqual([
      {color: processColor('red'), position: 0.4},
      {color: processColor('red'), position: 0.4},
      {color: processColor('blue'), position: 0.9},
      {color: processColor('blue'), position: 1.2},
      {color: processColor('green'), position: 1.2},
    ]);
  });

  it('should fix up stop positions #6', () => {
    const result = processBackgroundImage(
      'linear-gradient(red 40%  20%, blue 90%  120% , green 200% 300%)',
    );
    expect(result[0].colorStops).toEqual([
      {color: processColor('red'), position: 0.4},
      {color: processColor('red'), position: 0.4},
      {color: processColor('blue'), position: 0.9},
      {color: processColor('blue'), position: 1.2},
      {color: processColor('green'), position: 2},
      {color: processColor('green'), position: 3},
    ]);
  });

  it('should return empty array for invalid multiple stop positions', () => {
    const result = processBackgroundImage([
      {
        type: 'linearGradient',
        colorStops: [
          {color: 'red', positions: ['40%  20']},
          {color: 'blue', positions: ['90%  120%']},
          {color: 'green', positions: ['200% 300%']},
        ],
      },
    ]);
    const result1 = processBackgroundImage(
      'linear-gradient(red 40%  20, blue 90%  120% , green 200% 300%)',
    );
    expect(result).toEqual([]);
    expect(result1).toEqual([]);
  });

<<<<<<< HEAD
  it('should process transition hint syntax', () => {
    const result = processBackgroundImage([
      {
        type: 'linearGradient',
        colorStops: [
          {color: 'red', positions: []},
          {positions: ['20%']},
          {color: 'green'},
        ],
      },
    ]);
    const result1 = processBackgroundImage(
      'linear-gradient(red,   20%  , green)',
    );
    const expected = [
      {
        type: 'linearGradient',
        start: {x: 0.5, y: 0},
        end: {x: 0.5, y: 1},
        colorStops: [
          {color: 4294901760, position: 0},
          {position: 0.06666666666666667, color: -5232640},
          {position: 0.13333333333333333, color: -7064064},
          {position: 0.2, color: -8372224},
          {position: 0.26153846153846155, color: -9418752},
          {position: 0.3230769230769231, color: -10334464},
          {position: 0.38461538461538464, color: -11119360},
          {position: 0.4461538461538462, color: -11838976},
          {position: 0.5076923076923077, color: -12492800},
          {position: 0.5692307692307692, color: -13147136},
          {color: 4278222848, position: 1},
        ],
      },
    ];
    expect(result[0].colorStops).toEqual(expected[0].colorStops);
    expect(result1[0].colorStops).toEqual(expected[0].colorStops);
=======
  describe('iOS', () => {
    if (OS === 'ios') {
      it('should process iOS PlatformColor colors', () => {
        const result = processBackgroundImage([
          {
            type: 'linearGradient',
            colorStops: [
              {color: PlatformColorIOS('systemRedColor'), positions: ['0%']},
              {color: 'red', positions: ['100%']},
            ],
          },
        ]);
        expect(result[0].colorStops[0].color).toEqual({
          semantic: ['systemRedColor'],
        });
      });
      it('should process iOS Dynamic colors', () => {
        const result = processBackgroundImage([
          {
            type: 'linearGradient',
            colorStops: [
              {
                color: DynamicColorIOS({light: 'black', dark: 'white'}),
                positions: ['0%'],
              },
              {color: 'red', positions: ['100%']},
            ],
          },
        ]);
        expect(result[0].colorStops[0].color).toEqual({
          dynamic: {light: 0xff000000, dark: 0xffffffff},
        });
      });
    }
  });

  describe('Android', () => {
    if (OS === 'android') {
      it('should process Android PlatformColor colors', () => {
        const result = processBackgroundImage([
          {
            type: 'linearGradient',
            colorStops: [
              {
                color: PlatformColorAndroid('?attr/colorPrimary'),
                positions: ['0%'],
              },
              {color: 'red', positions: ['100%']},
            ],
          },
        ]);
        expect(result[0].colorStops[0].color).toEqual({
          resource_paths: ['?attr/colorPrimary'],
        });
      });
    }
>>>>>>> d1a256f5
  });
});<|MERGE_RESOLUTION|>--- conflicted
+++ resolved
@@ -594,7 +594,6 @@
     expect(result1).toEqual([]);
   });
 
-<<<<<<< HEAD
   it('should process transition hint syntax', () => {
     const result = processBackgroundImage([
       {
@@ -631,7 +630,8 @@
     ];
     expect(result[0].colorStops).toEqual(expected[0].colorStops);
     expect(result1[0].colorStops).toEqual(expected[0].colorStops);
-=======
+  });
+  
   describe('iOS', () => {
     if (OS === 'ios') {
       it('should process iOS PlatformColor colors', () => {
@@ -688,6 +688,5 @@
         });
       });
     }
->>>>>>> d1a256f5
   });
 });